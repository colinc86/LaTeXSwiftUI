//
//  Image+Extensions.swift
//  LaTeXSwiftUI
//
//  Copyright (c) 2023 Colin Campbell
//
//  Permission is hereby granted, free of charge, to any person obtaining a copy
//  of this software and associated documentation files (the "Software"), to
//  deal in the Software without restriction, including without limitation the
//  rights to use, copy, modify, merge, publish, distribute, sublicense, and/or
//  sell copies of the Software, and to permit persons to whom the Software is
//  furnished to do so, subject to the following conditions:
//
//  The above copyright notice and this permission notice shall be included in
//  all copies or substantial portions of the Software.
//
//  THE SOFTWARE IS PROVIDED "AS IS", WITHOUT WARRANTY OF ANY KIND, EXPRESS OR
//  IMPLIED, INCLUDING BUT NOT LIMITED TO THE WARRANTIES OF MERCHANTABILITY,
//  FITNESS FOR A PARTICULAR PURPOSE AND NONINFRINGEMENT. IN NO EVENT SHALL THE
//  AUTHORS OR COPYRIGHT HOLDERS BE LIABLE FOR ANY CLAIM, DAMAGES OR OTHER
//  LIABILITY, WHETHER IN AN ACTION OF CONTRACT, TORT OR OTHERWISE, ARISING
//  FROM, OUT OF OR IN CONNECTION WITH THE SOFTWARE OR THE USE OR OTHER DEALINGS
//  IN THE SOFTWARE.
//

import SwiftUI

internal extension Image {
  
<<<<<<< HEAD
  init(image: _Image) {
#if os(iOS) || os(visionOS)
=======
  init(image: _Image, scale: CGFloat = 1.0) {
#if os(iOS)
>>>>>>> 442366e4
    self.init(uiImage: image)
#else
    if scale > 1.0 {
      let scaledSize = NSSize(
          width: image.size.width / scale,
          height: image.size.height / scale
      )
      
      let scaledImage = image.resized(to: scaledSize)
      if let representation = image.representations.first {
        scaledImage.addRepresentation(representation)
      }
      
      self.init(nsImage: scaledImage)
      return
    }
    
    self.init(nsImage: image)
#endif
  }
  
<<<<<<< HEAD
}

internal extension _Image {
  
  convenience init?(imageData: Data, scale: CGFloat? = nil) {
#if os(iOS) || os(visionOS)
    self.init(data: imageData, scale: scale ?? 1)
#else
    self.init(data: imageData)
#endif
  }
  
=======
>>>>>>> 442366e4
}<|MERGE_RESOLUTION|>--- conflicted
+++ resolved
@@ -27,15 +27,11 @@
 
 internal extension Image {
   
-<<<<<<< HEAD
-  init(image: _Image) {
+  init(image: _Image, scale: CGFloat = 1.0) {
 #if os(iOS) || os(visionOS)
-=======
-  init(image: _Image, scale: CGFloat = 1.0) {
-#if os(iOS)
->>>>>>> 442366e4
     self.init(uiImage: image)
 #else
+
     if scale > 1.0 {
       let scaledSize = NSSize(
           width: image.size.width / scale,
@@ -55,10 +51,9 @@
 #endif
   }
   
-<<<<<<< HEAD
 }
 
-internal extension _Image {
+internal extension Image {
   
   convenience init?(imageData: Data, scale: CGFloat? = nil) {
 #if os(iOS) || os(visionOS)
@@ -68,6 +63,4 @@
 #endif
   }
   
-=======
->>>>>>> 442366e4
 }