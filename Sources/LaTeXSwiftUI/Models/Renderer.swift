//
//  Renderer.swift
//  LaTeXSwiftUI
//
//  Copyright (c) 2023 Colin Campbell
//
//  Permission is hereby granted, free of charge, to any person obtaining a copy
//  of this software and associated documentation files (the "Software"), to
//  deal in the Software without restriction, including without limitation the
//  rights to use, copy, modify, merge, publish, distribute, sublicense, and/or
//  sell copies of the Software, and to permit persons to whom the Software is
//  furnished to do so, subject to the following conditions:
//
//  The above copyright notice and this permission notice shall be included in
//  all copies or substantial portions of the Software.
//
//  THE SOFTWARE IS PROVIDED "AS IS", WITHOUT WARRANTY OF ANY KIND, EXPRESS OR
//  IMPLIED, INCLUDING BUT NOT LIMITED TO THE WARRANTIES OF MERCHANTABILITY,
//  FITNESS FOR A PARTICULAR PURPOSE AND NONINFRINGEMENT. IN NO EVENT SHALL THE
//  AUTHORS OR COPYRIGHT HOLDERS BE LIABLE FOR ANY CLAIM, DAMAGES OR OTHER
//  LIABILITY, WHETHER IN AN ACTION OF CONTRACT, TORT OR OTHERWISE, ARISING
//  FROM, OUT OF OR IN CONNECTION WITH THE SOFTWARE OR THE USE OR OTHER DEALINGS
//  IN THE SOFTWARE.
//

import Foundation
import MathJaxSwift
import SwiftDraw
import SwiftUI

#if os(iOS) || os(visionOS)
import UIKit
#else
import Cocoa
#endif

/// Renders equation components and updates their rendered image and offset
/// values.
internal class Renderer: ObservableObject {
  
  // MARK: Types
  
  /// A set of values used to create an array of parsed component blocks.
  struct ParsingSource: Equatable {
    
    /// The LaTeX input.
    let latex: String
    
    /// Whether or not the HTML should be unencoded.
    let unencodeHTML: Bool
    
    /// The parsing mode.
    let parsingMode: LaTeX.ParsingMode
  }
  
  // MARK: Public properties
  
  /// Whether or not the view's blocks have been rendered.
  @MainActor @Published var rendered: Bool = false
  
  /// Whether or not the receiver is currently rendering.
  @MainActor @Published var isRendering: Bool = false
  
  /// The rendered blocks.
  @MainActor @Published var blocks: [ComponentBlock] = []
  
  // MARK: Private properties
  
  /// The LaTeX input's parsed blocks.
  private var _parsedBlocks: [ComponentBlock]? = nil
  private var parsedBlocks: [ComponentBlock]? {
    get {
      parsedBlocksQueue.sync { [weak self] in
        return self?._parsedBlocks
      }
    }
    
    set {
      parsedBlocksQueue.async(flags: .barrier) { [weak self] in
        self?._parsedBlocks = newValue
      }
    }
  }
  
  /// The set of values used to create the parsed blocks.
  private var _parsingSource: ParsingSource? = nil
  
  /// Queue for accessing parsed blocks.
  private var parsedBlocksQueue = DispatchQueue(label: "latexswiftui.renderer.parse")
  
}

// MARK: Public methods

extension Renderer {
  
  /// Returns whether the view's components are cached.
  ///
  /// - Parameters:
  ///   - latex: The LaTeX input string.
  ///   - unencodeHTML: The `unencodeHTML` environment variable.
  ///   - parsingMode: The `parsingMode` environment variable.
  ///   - processEscapes: The `processEscapes` environment variable.
  ///   - errorMode: The `errorMode` environment variable.
  ///   - font: The `font environment` variable.
  ///   - displayScale: The `displayScale` environment variable.
  func isCached(
    latex: String,
    unencodeHTML: Bool,
    parsingMode: LaTeX.ParsingMode,
    processEscapes: Bool,
    errorMode: LaTeX.ErrorMode,
    font: Font,
    displayScale: CGFloat
  ) -> Bool {
    let texOptions = TeXInputProcessorOptions(processEscapes: processEscapes, errorMode: errorMode)
    return blocksExistInCache(
      parseBlocks(latex: latex, unencodeHTML: unencodeHTML, parsingMode: parsingMode),
      font: font,
      displayScale: displayScale,
      texOptions: texOptions)
  }
  
  /// Renders the view's components synchronously.
  ///
  /// - Parameters:
  ///   - latex: The LaTeX input string.
  ///   - unencodeHTML: The `unencodeHTML` environment variable.
  ///   - parsingMode: The `parsingMode` environment variable.
  ///   - processEscapes: The `processEscapes` environment variable.
  ///   - errorMode: The `errorMode` environment variable.
  ///   - font: The `font` environment variable.
  ///   - displayScale: The `displayScale` environment variable.
  ///   - renderingMode: The `renderingMode` environment variable.
  @MainActor func renderSync(
    latex: String,
    unencodeHTML: Bool,
    parsingMode: LaTeX.ParsingMode,
    processEscapes: Bool,
    errorMode: LaTeX.ErrorMode,
    font: Font,
    displayScale: CGFloat,
    renderingMode: SwiftUI.Image.TemplateRenderingMode
  ) -> [ComponentBlock] {
    guard !isRendering else {
      return []
    }
    guard !rendered else {
      return blocks
    }
    isRendering = true
    
    let texOptions = TeXInputProcessorOptions(processEscapes: processEscapes, errorMode: errorMode)
    let renderedBlocks = render(
      blocks: parseBlocks(latex: latex, unencodeHTML: unencodeHTML, parsingMode: parsingMode),
      font: font,
      displayScale: displayScale,
      renderingMode: renderingMode,
      texOptions: texOptions)
    
    blocks = renderedBlocks
    isRendering = false
    rendered = true
    return blocks
  }
  
  /// Renders the view's components asynchronously.
  ///
  /// - Parameters:
  ///   - latex: The LaTeX input string.
  ///   - unencodeHTML: The `unencodeHTML` environment variable.
  ///   - parsingMode: The `parsingMode` environment variable.
  ///   - processEscapes: The `processEscapes` environment variable.
  ///   - errorMode: The `errorMode` environment variable.
  ///   - font: The `font` environment variable.
  ///   - displayScale: The `displayScale` environment variable.
  ///   - renderingMode: The `renderingMode` environment variable.
  func render(
    latex: String,
    unencodeHTML: Bool,
    parsingMode: LaTeX.ParsingMode,
    processEscapes: Bool,
    errorMode: LaTeX.ErrorMode,
    font: Font,
    displayScale: CGFloat,
    renderingMode: SwiftUI.Image.TemplateRenderingMode
  ) async {
    let isRen = await isRendering
    let ren = await rendered
    guard !isRen && !ren else {
      return
    }
    await MainActor.run {
      isRendering = true
    }
    
    let texOptions = TeXInputProcessorOptions(processEscapes: processEscapes, errorMode: errorMode)
    let renderedBlocks = render(
      blocks: parseBlocks(latex: latex, unencodeHTML: unencodeHTML, parsingMode: parsingMode),
      font: font,
      displayScale: displayScale,
      renderingMode: renderingMode,
      texOptions: texOptions)
    
    await MainActor.run {
      blocks = renderedBlocks
      isRendering = false
      rendered = true
    }
  }
  
<<<<<<< HEAD
  /// Converts the component to a `Text` view.
  ///
  /// - Parameters:
  ///   - component: The component to convert.
  ///   - font: The font to use.
  ///   - displayScale: The view's display scale.
  ///   - renderingMode: The image rendering mode.
  ///   - errorMode: The error handling mode.
  ///   - isLastComponentInBlock: Whether or not this is the last component in
  ///     the block that contains it.
  /// - Returns: A text view.
  @MainActor func convertToText(
    component: Component,
    font: Font,
    displayScale: CGFloat,
    renderingMode: Image.TemplateRenderingMode,
    errorMode: LaTeX.ErrorMode,
    blockRenderingMode: LaTeX.BlockMode,
    isInEquationBlock: Bool
  ) -> Text {
    // Get the component's text
    let text: Text
    if let svg = component.svg {
      // Do we have an error?
      if let errorText = svg.errorText, errorMode != .rendered {
        switch errorMode {
        case .original:
          // Use the original tex input
          text = Text(blockRenderingMode == .alwaysInline ? component.originalTextTrimmingNewlines : component.originalText)
        case .error:
          // Use the error text
          text = Text(errorText)
        default:
          text = Text("")
        }
      }
      else if let (image, _, _) = convertToImage(
        component: component,
        font: font,
        displayScale: displayScale,
        renderingMode: renderingMode
      ) {
        let xHeight = _Font.preferredFont(from: font).xHeight
        let offset = svg.geometry.verticalAlignment.toPoints(xHeight)
        text = Text(image).baselineOffset(blockRenderingMode == .alwaysInline || !isInEquationBlock ? offset : 0)
      }
      else {
        text = Text("")
      }
    }
    else if blockRenderingMode == .alwaysInline {
      text = Text(component.originalTextTrimmingNewlines)
    }
    else {
      text = Text(component.originalText)
    }
    
    return text
  }
  
  /// Creates the image view and its size for the given block.
  ///
  /// If the block isn't an equation block, then this method returns `nil`.
  ///
  /// - Parameter block: The block.
  /// - Returns: The image, its size, and any associated error text.
  @MainActor func convertToImage(
    block: ComponentBlock,
    font: Font,
    displayScale: CGFloat,
    renderingMode: Image.TemplateRenderingMode
  ) -> (Image, CGSize, String?)? {
    guard block.isEquationBlock, let component = block.components.first else {
      return nil
    }
    return convertToImage(
      component: component,
      font: font,
      displayScale: displayScale,
      renderingMode: renderingMode)
  }
  
  /// Creates an image from an SVG.
  ///
  /// - Parameters:
  ///   - component: The component to convert.
  ///   - font: The view's font.
  ///   - displayScale: The current display scale.
  ///   - renderingMode: The image's rendering mode.
  /// - Returns: An image and its size.
  @MainActor func convertToImage(
    component: Component,
    font: Font,
    displayScale: CGFloat,
    renderingMode: Image.TemplateRenderingMode
  ) -> (Image, CGSize, String?)? {
    guard let svg = component.svg else {
      return nil
    }
    
    // Create our cache key
    let cacheKey = Cache.ImageCacheKey(svg: svg, xHeight: font.xHeight)
    
    // Check the cache for an image
    if let image = Cache.shared.imageCacheValue(for: cacheKey) {
      return (Image(image: image)
        .renderingMode(renderingMode)
        .antialiased(true)
        .interpolation(.high), image.size, svg.errorText)
    }
    
    // Continue with getting the image
    let width = svg.geometry.width.toPoints(font.xHeight)
    let height = svg.geometry.height.toPoints(font.xHeight)
    
    // Render the view
    let view = SVGView(data: svg.data)
    let renderer = ImageRenderer(content: view.frame(width: width, height: height))

#if os(iOS)
    renderer.scale = UIScreen.main.scale
#elseif os(visionOS)
    renderer.scale = 1.0 // Use a default scale for visionOS
#else
    renderer.scale = NSScreen.main?.backingScaleFactor ?? 1
#endif
    let image = renderer.image
    
    if let image = image {
      Cache.shared.setImageCacheValue(image, for: cacheKey)
      return (Image(image: image)
        .renderingMode(renderingMode)
        .antialiased(true)
        .interpolation(.high), image.size, svg.errorText)
    }
    return nil
  }
  
=======
>>>>>>> 442366e4
}

// MARK: Private methods

extension Renderer {
  
  /// Gets the LaTeX input's parsed blocks.
  ///
  /// - Parameters:
  ///   - latex: The LaTeX input string.
  ///   - unencodeHTML: The `unencodeHTML` environment variable.
  ///   - parsingMode: The `parsingMode` environment variable.
  /// - Returns: The parsed blocks.
  private func parseBlocks(
    latex: String,
    unencodeHTML: Bool,
    parsingMode: LaTeX.ParsingMode
  ) -> [ComponentBlock] {
    if let parsedBlocks {
      return parsedBlocks
    }
    
    let currentSource = ParsingSource(latex: latex, unencodeHTML: unencodeHTML, parsingMode: parsingMode)
    if let _parsedBlocks, _parsingSource == currentSource {
      return _parsedBlocks
    }
    
    let blocks = Parser.parse(unencodeHTML ? latex.htmlUnescape() : latex, mode: parsingMode)
    parsedBlocks = blocks
    _parsingSource = currentSource
    return blocks
  }
  
  /// Renders the view's component blocks.
  ///
  /// - Parameters:
  ///   - blocks: The component blocks.
  ///   - font: The view's font.
  ///   - displayScale: The display scale to render at.
  ///   - renderingMode: The image rendering mode.
  ///   - texOptions: The MathJax Tex input processor options.
  /// - Returns: An array of rendered blocks.
  func render(
    blocks: [ComponentBlock],
    font: Font,
    displayScale: CGFloat,
    renderingMode: SwiftUI.Image.TemplateRenderingMode,
    texOptions: TeXInputProcessorOptions
  ) -> [ComponentBlock] {
    var newBlocks = [ComponentBlock]()
    for block in blocks {
      do {
        let newComponents = try render(
          block.components,
          xHeight: font.xHeight,
          displayScale: displayScale,
          renderingMode: renderingMode,
          texOptions: texOptions)
        
        newBlocks.append(ComponentBlock(components: newComponents))
      }
      catch {
        NSLog("Error rendering block: \(error)")
        newBlocks.append(block)
        continue
      }
    }
    
    return newBlocks
  }
  
  /// Renders the components and stores the new images in a new set of
  /// components.
  ///
  /// - Parameters:
  ///   - components: The components to render.
  ///   - xHeight: The xHeight of the font to use.
  ///   - displayScale: The current display scale.
  ///   - renderingMode: The image rendering mode.
  ///   - texOptions: The MathJax TeX input processor options.
  /// - Returns: An array of components.
  private func render(
    _ components: [Component],
    xHeight: CGFloat,
    displayScale: CGFloat,
    renderingMode: SwiftUI.Image.TemplateRenderingMode,
    texOptions: TeXInputProcessorOptions
  ) throws -> [Component] {
    // Iterate through the input components and render
    var renderedComponents = [Component]()
    for component in components {
      // Only render equation components
      guard component.type.isEquation else {
        renderedComponents.append(component)
        continue
      }
      
      // Get the svg
      guard let svg = try getSVG(for: component, texOptions: texOptions) else {
        renderedComponents.append(component)
        continue
      }
      
      // Get the image
      guard let image = getImage(for: svg, xHeight: xHeight, displayScale: displayScale, renderingMode: renderingMode) else {
        renderedComponents.append(Component(text: component.text, type: component.type, svg: svg))
        continue
      }
      
      // Save the rendered component
      renderedComponents.append(Component(
        text: component.text,
        type: component.type,
        svg: svg,
        imageContainer: ImageContainer(
          image: image,
          size: HashableCGSize(svg.size(for: xHeight))
        )
      ))
    }
    
    // All done
    return renderedComponents
  }
  
  /// Gets the component's SVG, if possible.
  ///
  /// The SVG cache is checked first.
  ///
  /// - Parameters:
  ///   - component: The component.
  ///   - texOptions: The TeX input processor options to use.
  /// - Returns: An SVG.
  func getSVG(
    for component: Component,
    texOptions: TeXInputProcessorOptions
  ) throws -> SVG? {
    // Create our SVG cache key
    let svgCacheKey = Cache.SVGCacheKey(
      componentText: component.text,
      conversionOptions: component.conversionOptions,
      texOptions: texOptions)
    
    // Do we have the SVG in the cache?
    if let svgData = Cache.shared.dataCacheValue(for: svgCacheKey) {
      return try SVG(data: svgData)
    }
    
    // Make sure we have a MathJax instance!
    guard let mathjax = MathJax.svgRenderer else {
      return nil
    }
    
    // Perform the TeX -> SVG conversion
    var conversionError: Error?
    let svgString = mathjax.tex2svg(
      component.text,
      styles: false,
      conversionOptions: component.conversionOptions,
      inputOptions: texOptions,
      error: &conversionError)
    
    // Check for a conversion error
    let errorText = try getErrorText(from: conversionError)
    
    // Create the SVG
    let svg = try SVG(svgString: svgString, errorText: errorText)
    
    // Set the SVG in the cache
    Cache.shared.setDataCacheValue(try svg.encoded(), for: svgCacheKey)
    
    // Finish up
    return svg
  }
  
  /// Gets the component's image, if possible.
  ///
  /// The image cache is checked first.
  ///
  /// - Parameters:
  ///   - svg: The component's SVG.
  ///   - xHeight: The current font's x-height.
  ///   - displayScale: The display scale.
  ///   - renderingMode: The image rendering mode.
  /// - Returns: The image.
  func getImage(
    for svg: SVG,
    xHeight: CGFloat,
    displayScale: CGFloat,
    renderingMode: SwiftUI.Image.TemplateRenderingMode
  ) -> SwiftUI.Image? {
    // Create our cache key
    let cacheKey = Cache.ImageCacheKey(svg: svg, xHeight: xHeight)
    
    // Check the cache for an image
    if let image = Cache.shared.imageCacheValue(for: cacheKey) {
      return Image(image: image)
        .renderingMode(renderingMode)
        .antialiased(true)
        .interpolation(.high)
    }
    
    // Continue with getting the image
    let imageSize = svg.size(for: xHeight)
    guard let image = SwiftDraw.SVG(data: svg.data)?.rasterize(with: imageSize, scale: displayScale) else {
      return nil
    }
    
    // Set the image in the cache
    Cache.shared.setImageCacheValue(image, for: cacheKey)
    
    // Finish up
    return Image(image: image, scale: displayScale)
      .renderingMode(renderingMode)
      .antialiased(true)
      .interpolation(.high)
  }
  
  /// Gets the error text from a possibly non-nil error.
  ///
  /// - Parameter error: The error.
  /// - Returns: The error text.
  private func getErrorText(from error: Error?) throws -> String? {
    if let mjError = error as? MathJaxError, case .conversionError(let innerError) = mjError {
      return innerError
    }
    else if let error = error {
      throw error
    }
    return nil
  }
  
  /// Determines and returns whether the blocks are in the renderer's cache.
  ///
  /// - Parameters:
  ///   - blocks: The blocks.
  ///   - font: The `font` environment variable.
  ///   - displayScale: The `displayScale` environment variable.
  ///   - texOptions: The `texOptions` environment variable.
  /// - Returns: Whether the blocks are in the renderer's cache.
  func blocksExistInCache(_ blocks: [ComponentBlock], font: Font, displayScale: CGFloat, texOptions: TeXInputProcessorOptions) -> Bool {
    for block in blocks {
      for component in block.components where component.type.isEquation {
        let dataCacheKey = Cache.SVGCacheKey(
          componentText: component.text,
          conversionOptions: component.conversionOptions,
          texOptions: texOptions)
        guard let svgData = Cache.shared.dataCacheValue(for: dataCacheKey) else {
          return false
        }
        
        guard let svg = try? SVG(data: svgData) else {
          return false
        }
        
        let xHeight = _Font.preferredFont(from: font).xHeight
        let imageCacheKey = Cache.ImageCacheKey(svg: svg, xHeight: xHeight)
        guard Cache.shared.imageCacheValue(for: imageCacheKey) != nil else {
          return false
        }
      }
    }
    return true
  }
  
}<|MERGE_RESOLUTION|>--- conflicted
+++ resolved
@@ -209,147 +209,6 @@
     }
   }
   
-<<<<<<< HEAD
-  /// Converts the component to a `Text` view.
-  ///
-  /// - Parameters:
-  ///   - component: The component to convert.
-  ///   - font: The font to use.
-  ///   - displayScale: The view's display scale.
-  ///   - renderingMode: The image rendering mode.
-  ///   - errorMode: The error handling mode.
-  ///   - isLastComponentInBlock: Whether or not this is the last component in
-  ///     the block that contains it.
-  /// - Returns: A text view.
-  @MainActor func convertToText(
-    component: Component,
-    font: Font,
-    displayScale: CGFloat,
-    renderingMode: Image.TemplateRenderingMode,
-    errorMode: LaTeX.ErrorMode,
-    blockRenderingMode: LaTeX.BlockMode,
-    isInEquationBlock: Bool
-  ) -> Text {
-    // Get the component's text
-    let text: Text
-    if let svg = component.svg {
-      // Do we have an error?
-      if let errorText = svg.errorText, errorMode != .rendered {
-        switch errorMode {
-        case .original:
-          // Use the original tex input
-          text = Text(blockRenderingMode == .alwaysInline ? component.originalTextTrimmingNewlines : component.originalText)
-        case .error:
-          // Use the error text
-          text = Text(errorText)
-        default:
-          text = Text("")
-        }
-      }
-      else if let (image, _, _) = convertToImage(
-        component: component,
-        font: font,
-        displayScale: displayScale,
-        renderingMode: renderingMode
-      ) {
-        let xHeight = _Font.preferredFont(from: font).xHeight
-        let offset = svg.geometry.verticalAlignment.toPoints(xHeight)
-        text = Text(image).baselineOffset(blockRenderingMode == .alwaysInline || !isInEquationBlock ? offset : 0)
-      }
-      else {
-        text = Text("")
-      }
-    }
-    else if blockRenderingMode == .alwaysInline {
-      text = Text(component.originalTextTrimmingNewlines)
-    }
-    else {
-      text = Text(component.originalText)
-    }
-    
-    return text
-  }
-  
-  /// Creates the image view and its size for the given block.
-  ///
-  /// If the block isn't an equation block, then this method returns `nil`.
-  ///
-  /// - Parameter block: The block.
-  /// - Returns: The image, its size, and any associated error text.
-  @MainActor func convertToImage(
-    block: ComponentBlock,
-    font: Font,
-    displayScale: CGFloat,
-    renderingMode: Image.TemplateRenderingMode
-  ) -> (Image, CGSize, String?)? {
-    guard block.isEquationBlock, let component = block.components.first else {
-      return nil
-    }
-    return convertToImage(
-      component: component,
-      font: font,
-      displayScale: displayScale,
-      renderingMode: renderingMode)
-  }
-  
-  /// Creates an image from an SVG.
-  ///
-  /// - Parameters:
-  ///   - component: The component to convert.
-  ///   - font: The view's font.
-  ///   - displayScale: The current display scale.
-  ///   - renderingMode: The image's rendering mode.
-  /// - Returns: An image and its size.
-  @MainActor func convertToImage(
-    component: Component,
-    font: Font,
-    displayScale: CGFloat,
-    renderingMode: Image.TemplateRenderingMode
-  ) -> (Image, CGSize, String?)? {
-    guard let svg = component.svg else {
-      return nil
-    }
-    
-    // Create our cache key
-    let cacheKey = Cache.ImageCacheKey(svg: svg, xHeight: font.xHeight)
-    
-    // Check the cache for an image
-    if let image = Cache.shared.imageCacheValue(for: cacheKey) {
-      return (Image(image: image)
-        .renderingMode(renderingMode)
-        .antialiased(true)
-        .interpolation(.high), image.size, svg.errorText)
-    }
-    
-    // Continue with getting the image
-    let width = svg.geometry.width.toPoints(font.xHeight)
-    let height = svg.geometry.height.toPoints(font.xHeight)
-    
-    // Render the view
-    let view = SVGView(data: svg.data)
-    let renderer = ImageRenderer(content: view.frame(width: width, height: height))
-
-#if os(iOS)
-    renderer.scale = UIScreen.main.scale
-#elseif os(visionOS)
-    renderer.scale = 1.0 // Use a default scale for visionOS
-#else
-    renderer.scale = NSScreen.main?.backingScaleFactor ?? 1
-#endif
-    let image = renderer.image
-    
-    if let image = image {
-      Cache.shared.setImageCacheValue(image, for: cacheKey)
-      return (Image(image: image)
-        .renderingMode(renderingMode)
-        .antialiased(true)
-        .interpolation(.high), image.size, svg.errorText)
-    }
-    return nil
-  }
-  
-=======
->>>>>>> 442366e4
 }
 
 // MARK: Private methods
