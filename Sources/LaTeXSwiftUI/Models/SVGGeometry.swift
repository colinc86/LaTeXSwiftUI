//
//  SVGGeometry.swift
//  LaTeXSwiftUI
//
//  Copyright (c) 2023 Colin Campbell
//
//  Permission is hereby granted, free of charge, to any person obtaining a copy
//  of this software and associated documentation files (the "Software"), to
//  deal in the Software without restriction, including without limitation the
//  rights to use, copy, modify, merge, publish, distribute, sublicense, and/or
//  sell copies of the Software, and to permit persons to whom the Software is
//  furnished to do so, subject to the following conditions:
//
//  The above copyright notice and this permission notice shall be included in
//  all copies or substantial portions of the Software.
//
//  THE SOFTWARE IS PROVIDED "AS IS", WITHOUT WARRANTY OF ANY KIND, EXPRESS OR
//  IMPLIED, INCLUDING BUT NOT LIMITED TO THE WARRANTIES OF MERCHANTABILITY,
//  FITNESS FOR A PARTICULAR PURPOSE AND NONINFRINGEMENT. IN NO EVENT SHALL THE
//  AUTHORS OR COPYRIGHT HOLDERS BE LIABLE FOR ANY CLAIM, DAMAGES OR OTHER
//  LIABILITY, WHETHER IN AN ACTION OF CONTRACT, TORT OR OTHERWISE, ARISING
//  FROM, OUT OF OR IN CONNECTION WITH THE SOFTWARE OR THE USE OR OTHER DEALINGS
//  IN THE SOFTWARE.
//

import Foundation
import SwiftUI

/// The geometry of a SVG.
internal struct SVGGeometry: Codable, Hashable {

  // MARK: Types

  /// A unit of height that defines the height of the `x` character
  /// of a font.
  typealias XHeight = CGFloat

  /// A parsing error.
  enum ParsingError: Error {
    case missingSVGElement
    case missingGeometry
  }

  // MARK: Static properties

  /// The SVG element regex.
  private static let svgRegex: NSRegularExpression = {
    try! NSRegularExpression(pattern: "<svg.*?>", options: [])
  }()

  /// The attribute regex.
  private static let attributeRegex: NSRegularExpression = {
    try! NSRegularExpression(pattern: "\\w*:*\\w+=\".*?\"", options: [])
  }()

  // MARK: Public properties

  /// The SVG's vertical alignment (offset).
  let verticalAlignment: XHeight

  /// The SVG's width.
  let width: XHeight

  /// The SVG's height.
  let height: XHeight

  /// The SVG's frame.
  let frame: HashableCGRect

  // MARK: Initializers

  /// Initializes a geometry from an SVG.
  ///
  /// - Parameter svg: The SVG.
  init(svg: String) throws {
    // Find the SVG element
    let range = NSRange(location: 0, length: svg.utf16.count)
    guard let match = SVGGeometry.svgRegex.firstMatch(in: svg, options: [], range: range) else {
      throw ParsingError.missingSVGElement
    }

    // Get the SVG element
    guard let matchRange = Range(match.range, in: svg) else {
      throw ParsingError.missingSVGElement
    }
    let svgElement = String(
      svg[svg.index(after: matchRange.lowerBound)..<svg.index(before: matchRange.upperBound)])

    // Get its attributes
    var verticalAlignment: XHeight?
    var width: XHeight?
    var height: XHeight?
    var frame: CGRect?

    let attrRange = NSRange(location: 0, length: svgElement.utf16.count)
    SVGGeometry.attributeRegex.enumerateMatches(in: svgElement, options: [], range: attrRange) {
      match, _, _ in
      guard let match = match,
        let matchRange = Range(match.range, in: svgElement)
      else { return }

      let attribute = String(svgElement[matchRange])
      let components = attribute.components(separatedBy: CharacterSet(charactersIn: "="))
      guard components.count == 2 else {
        return
      }
      switch components[0] {
      case "style": verticalAlignment = SVGGeometry.parseAlignment(from: components[1])
      case "width": width = SVGGeometry.parseXHeight(from: components[1])
      case "height": height = SVGGeometry.parseXHeight(from: components[1])
      case "viewBox": frame = SVGGeometry.parseViewBox(from: components[1])
      default: return
      }
    }

    guard let verticalAlignment = verticalAlignment,
      let width = width,
      let height = height,
      let frame = frame
    else {
      throw ParsingError.missingGeometry
    }

    self.verticalAlignment = verticalAlignment
    self.width = width
    self.height = height
    self.frame = HashableCGRect(frame)
  }

}

// MARK: Static methods

extension SVGGeometry {

  /// Parses the alignment from the style attribute.
  ///
  /// "vertical-align: -1.602ex;"
  ///
  /// - Parameter string: The input string.
  /// - Returns: The alignment's x-height.
  static func parseAlignment(from string: String) -> XHeight? {
    let trimmed = string.trimmingCharacters(in: CharacterSet(charactersIn: "\";"))
    let components = trimmed.components(separatedBy: CharacterSet(charactersIn: ":"))
    guard components.count == 2 else { return nil }
    let value = components[1].trimmingCharacters(in: .whitespaces)
    return XHeight(stringValue: value)
  }

  /// Parses the x-height value from an attribute.
  ///
  /// "2.127ex"
  ///
  /// - Parameter string: The input string.
  /// - Returns: The x-height.
  static func parseXHeight(from string: String) -> XHeight? {
    let trimmed = string.trimmingCharacters(in: CharacterSet(charactersIn: "\""))
    return XHeight(stringValue: trimmed)
  }

  /// Parses the view-box from an attribute.
  ///
  /// "0 -1342 940 2050"
  ///
  /// - Parameter string: The input string.
  /// - Returns: The view-box.
  static func parseViewBox(from string: String) -> CGRect? {
    let trimmed = string.trimmingCharacters(in: CharacterSet(charactersIn: "\""))
    let components = trimmed.components(separatedBy: CharacterSet.whitespaces)
    guard components.count == 4 else { return nil }
    guard let x = Double(components[0]),
      let y = Double(components[1]),
      let width = Double(components[2]),
      let height = Double(components[3])
    else {
      return nil
    }
    return CGRect(x: x, y: y, width: width, height: height)
  }

}

extension SVGGeometry.XHeight {

  /// Initializes a x-height value.
  ///
  /// "2.127ex"
  ///
  /// - Parameter stringValue: The x-height.
  init?(stringValue: String) {
    let trimmed = stringValue.trimmingCharacters(in: CharacterSet(charactersIn: "ex"))
    if let value = Double(trimmed) {
      self = CGFloat(value)
    } else {
      return nil
    }
  }

  /// Converts the x-height to points.
  ///
  /// - Parameter xHeight: The height of 1 x-height unit.
  /// - Returns: The points.
  func toPoints(_ xHeight: CGFloat) -> CGFloat {
    xHeight * self
  }

  /// Converts the x-height to points.
  ///
  /// - Parameter font: The font.
  /// - Returns: The points.
  func toPoints(_ font: _Font) -> CGFloat {
    toPoints(font.xHeight)
  }

  /// Converts the x-height to points.
  ///
  /// - Parameter font: The font.
  /// - Returns: The points.
  func toPoints(_ font: Font) -> CGFloat {
<<<<<<< HEAD
    #if os(iOS) || os(visionOS)
    toPoints(_Font.preferredFont(from: font))
=======
    #if os(iOS)
      toPoints(_Font.preferredFont(from: font))
>>>>>>> 442366e4
    #else
      toPoints(_Font.preferredFont(from: font))
    #endif
  }

}<|MERGE_RESOLUTION|>--- conflicted
+++ resolved
@@ -217,13 +217,8 @@
   /// - Parameter font: The font.
   /// - Returns: The points.
   func toPoints(_ font: Font) -> CGFloat {
-<<<<<<< HEAD
     #if os(iOS) || os(visionOS)
-    toPoints(_Font.preferredFont(from: font))
-=======
-    #if os(iOS)
       toPoints(_Font.preferredFont(from: font))
->>>>>>> 442366e4
     #else
       toPoints(_Font.preferredFont(from: font))
     #endif
